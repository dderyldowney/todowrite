<<<<<<< HEAD
=======
import logging
>>>>>>> 7949a460
from abc import ABC, abstractmethod
from collections.abc import Callable
from dataclasses import dataclass
from datetime import datetime
from enum import Enum
from typing import Any, ClassVar, Literal

from pydantic import BaseModel

# ==============================================================================
# ISOBUS Communication Interfaces (ISO 11783 Compliance)
# ==============================================================================


@dataclass
class ISOBUSMessage:
    """Standard ISOBUS message structure."""

    pgn: int  # Parameter Group Number
    source_address: int
    destination_address: int
    data: bytes
    timestamp: datetime


class ISOBUSDevice(ABC):
    """Abstract base class for ISOBUS-compatible devices."""

    @abstractmethod
    def get_device_name(self) -> str:
        """Return standardized device name."""
        pass

    @abstractmethod
    def send_message(self, message: ISOBUSMessage) -> bool:
        """Send ISOBUS message."""
        pass

    @abstractmethod
    def receive_message(self) -> ISOBUSMessage | None:
        """Receive ISOBUS message."""
        pass


# ==============================================================================
# Vision & Optical Sensor Interfaces
# ==============================================================================


@dataclass
class CameraConfig:
    """Camera system configuration."""

    resolution: tuple[int, int]  # width, height
    frame_rate: int
    field_of_view: float  # degrees
    exposure_mode: str
    color_space: str


@dataclass
class LiDARPoint:
    """3D point from LiDAR sensor."""

    x: float
    y: float
    z: float
    intensity: float
    timestamp: datetime


class VisionSensorInterface(ABC):
    """Abstract interface for vision sensors."""

    @abstractmethod
    def capture_frame(self) -> bytes | None:
        """Capture a single frame."""
        pass

    @abstractmethod
    def get_point_cloud(self) -> list[LiDARPoint]:
        """Get LiDAR point cloud data."""
        pass

    @abstractmethod
    def detect_obstacles(self, max_distance: float) -> list[tuple[float, float, float]]:
        """Detect obstacles within specified distance."""
        pass


# ==============================================================================
# Safety & Compliance Interfaces (ISO 18497 Series)
# ==============================================================================


class SafetyLevel(str, Enum):
    """ISO 18497 safety levels."""

    PERFORMANCE_LEVEL_C = "PLc"
    PERFORMANCE_LEVEL_D = "PLd"
    PERFORMANCE_LEVEL_E = "PLe"


@dataclass
class SafetyZone:
    """Defined safety zone around equipment."""

    zone_id: str
    boundary_points: list[tuple[float, float]]  # GPS coordinates
    safety_level: SafetyLevel
    max_speed: float  # mph
    detection_required: bool


class SafetySystemInterface(ABC):
    """Abstract interface for ISO 18497 safety systems."""

    @abstractmethod
    def emergency_stop(self) -> bool:
        """Trigger emergency stop per ISO 18497."""
        pass

    @abstractmethod
    def validate_safety_zone(self, position: tuple[float, float]) -> bool:
        """Validate position is within safe operating zone."""
        pass

    @abstractmethod
    def get_safety_status(self) -> dict[str, bool]:
        """Get comprehensive safety system status."""
        pass


# ==============================================================================
# Motor Control & Actuation Interfaces
# ==============================================================================


class MotorType(str, Enum):
    """Types of motor actuators."""

    BRUSHLESS_DC = "bldc"
    SERVO = "servo"
    STEPPER = "stepper"
    LINEAR_ACTUATOR = "linear"
    QDD_ACTUATOR = "qdd"


@dataclass
class MotorCommand:
    """Motor control command structure."""

    motor_id: str
    command_type: str  # position, velocity, torque
    target_value: float
    max_velocity: float | None = None
    max_acceleration: float | None = None


class MotorControlInterface(ABC):
    """Abstract interface for precision motor control."""

    @abstractmethod
    def send_motor_command(self, command: MotorCommand) -> bool:
        """Send command to specific motor."""
        pass

    @abstractmethod
    def get_motor_status(self, motor_id: str) -> dict[str, float]:
        """Get current motor status and position."""
        pass

    @abstractmethod
    def calibrate_motor(self, motor_id: str) -> bool:
        """Perform motor calibration sequence."""
        pass


# ==============================================================================
# Data Management & Connectivity Interfaces
# ==============================================================================


@dataclass
class TaskData:
    """ISO XML task data structure."""

    task_id: str
    field_id: str
    operation_type: str
    prescription_map: dict[str, float] | None
    start_time: datetime
    end_time: datetime | None = None


class DataManagementInterface(ABC):
    """Abstract interface for agricultural data management."""

    @abstractmethod
    def export_iso_xml(self, task_data: TaskData) -> str:
        """Export data in ISO XML format."""
        pass

    @abstractmethod
    def import_prescription_map(self, map_data: bytes) -> dict[str, float]:
        """Import variable rate prescription map."""
        pass

    @abstractmethod
    def log_operation_data(self, data_point: dict[str, float]) -> bool:
        """Log operational data point."""
        pass


# ==============================================================================
# Power & Energy Management Interfaces
# ==============================================================================


@dataclass
class PowerSource:
    """Power source configuration."""

    source_type: str  # solar, fuel_cell, battery, grid
    voltage: float
    max_current: float
    efficiency: float


class PowerManagementInterface(ABC):
    """Abstract interface for power system management."""

    @abstractmethod
    def get_power_status(self) -> dict[str, float]:
        """Get comprehensive power system status."""
        pass

    @abstractmethod
    def set_power_priority(self, device_priorities: dict[str, int]) -> bool:
        """Set power allocation priorities."""
        pass

    @abstractmethod
    def enable_regenerative_mode(self) -> bool:
        """Enable energy recovery from motion."""
        pass


class ImplementPosition(str, Enum):
    """Implement position states."""

    RAISED = "raised"
    LOWERED = "lowered"
    TRANSPORT = "transport"


class FieldMode(str, Enum):
    """Field operation modes."""

    TRANSPORT = "transport"
    TILLAGE = "tillage"
    PLANTING = "planting"
    SPRAYING = "spraying"
    HARVESTING = "harvesting"
    MAINTENANCE = "maintenance"


class FarmTractorResponse(BaseModel):
<<<<<<< HEAD
    """
    Representation of a tractor state suitable for API responses.

    Parameters
    ----------
    make : str
        Manufacturer name.
    model : str
        Model name.
    year : int
        Year of manufacture.
    manual_url : str | None, optional
        URL to the operator's manual, by default None.
    engine_on : bool
        Whether the engine is currently running.
    speed : int
        Current speed in mph.
    gear : int
        Current gear (0–10).
    power_takeoff : bool
        Whether the PTO is engaged.
    hydraulics : bool
        Whether hydraulics are activated.
    gps_latitude : float | None
        Current GPS latitude coordinate.
    gps_longitude : float | None
        Current GPS longitude coordinate.
    auto_steer_enabled : bool
        Whether auto-steer is active.
    implement_position : str
        Current implement position (raised/lowered/transport).
    field_mode : str
        Current field operation mode.
    waypoint_count : int
        Number of navigation waypoints.
    current_heading : float
        Current heading in degrees.
    implement_depth : float
        Working depth in inches.
    implement_width : float
        Working width in feet.
    work_rate : float
        Work rate in acres/hour.
    area_covered : float
        Total area covered in acres.
    engine_temp : float
        Engine temperature in Fahrenheit.
    hydraulic_flow : float
        Hydraulic flow in GPM.
    wheel_slip : float
        Wheel slip percentage.
    ground_speed : float
        Ground speed in mph.
    draft_load : float
        Draft load in pounds.
    autonomous_mode : bool
        Whether autonomous mode is enabled.
    obstacle_detection : bool
        Whether obstacle detection is active.
    emergency_stop_active : bool
        Whether emergency stop is active.
    isobus_address : int
        ISOBUS device address.
    device_name : str
        ISOBUS device name.
    safety_system_active : bool
        Whether safety system is active.
    safety_level : str
        Current safety performance level.
    regenerative_mode : bool
        Whether regenerative power mode is enabled.
    lidar_enabled : bool
        Whether LiDAR sensors are enabled.
    obstacle_count : int
        Number of detected obstacles.
    """

    tractor_id: str | None = None
    make: str
    model: str
    year: int
    manual_url: str | None = None
    engine_on: bool
    speed: int
    gear: int
    power_takeoff: bool
    hydraulics: bool
    gps_latitude: float | None = None
    gps_longitude: float | None = None
    auto_steer_enabled: bool = False
    implement_position: Literal["raised", "lowered", "transport"] = "raised"
    field_mode: Literal[
        "transport", "tillage", "planting", "spraying", "harvesting", "maintenance"
    ] = "transport"
    fuel_level: float = 100.0
    engine_rpm: int = 0
    hydraulic_pressure: float = 0.0

    # Enhanced fields for robotic interfaces
    waypoint_count: int = 0
    current_heading: float = 0.0
    implement_depth: float = 0.0
    implement_width: float = 0.0
    work_rate: float = 0.0
    area_covered: float = 0.0
    engine_temp: float = 180.0
    hydraulic_flow: float = 0.0
    wheel_slip: float = 0.0
    ground_speed: float = 0.0
    draft_load: float = 0.0
    autonomous_mode: bool = False
    obstacle_detection: bool = True
    emergency_stop_active: bool = False
    isobus_address: int = 0x80
    device_name: str = ""
    safety_system_active: bool = True
    safety_level: Literal["PLc", "PLd", "PLe"] = "PLc"
    regenerative_mode: bool = False
    lidar_enabled: bool = False
    obstacle_count: int = 0

    status: str


class FarmTractor(
    ISOBUSDevice,
    SafetySystemInterface,
    MotorControlInterface,
    DataManagementInterface,
    PowerManagementInterface,
):
    """
    A class representing a farm tractor with various functionalities,
    such as engine control, gear changes, and hydraulic systems.
    """
=======
    """
    Representation of a tractor state suitable for API responses.

    Parameters
    ----------
    make : str
        Manufacturer name.
    model : str
        Model name.
    year : int
        Year of manufacture.
    manual_url : str | None, optional
        URL to the operator's manual, by default None.
    engine_on : bool
        Whether the engine is currently running.
    speed : int
        Current speed in mph.
    gear : int
        Current gear (0–10).
    power_takeoff : bool
        Whether the PTO is engaged.
    hydraulics : bool
        Whether hydraulics are activated.
    gps_latitude : float | None
        Current GPS latitude coordinate.
    gps_longitude : float | None
        Current GPS longitude coordinate.
    auto_steer_enabled : bool
        Whether auto-steer is active.
    implement_position : str
        Current implement position (raised/lowered/transport).
    field_mode : str
        Current field operation mode.
    waypoint_count : int
        Number of navigation waypoints.
    current_heading : float
        Current heading in degrees.
    implement_depth : float
        Working depth in inches.
    implement_width : float
        Working width in feet.
    work_rate : float
        Work rate in acres/hour.
    area_covered : float
        Total area covered in acres.
    engine_temp : float
        Engine temperature in Fahrenheit.
    hydraulic_flow : float
        Hydraulic flow in GPM.
    wheel_slip : float
        Wheel slip percentage.
    ground_speed : float
        Ground speed in mph.
    draft_load : float
        Draft load in pounds.
    autonomous_mode : bool
        Whether autonomous mode is enabled.
    obstacle_detection : bool
        Whether obstacle detection is active.
    emergency_stop_active : bool
        Whether emergency stop is active.
    isobus_address : int
        ISOBUS device address.
    device_name : str
        ISOBUS device name.
    safety_system_active : bool
        Whether safety system is active.
    safety_level : str
        Current safety performance level.
    regenerative_mode : bool
        Whether regenerative power mode is enabled.
    lidar_enabled : bool
        Whether LiDAR sensors are enabled.
    obstacle_count : int
        Number of detected obstacles.
    """

    tractor_id: str | None = None
    make: str
    model: str
    year: int
    manual_url: str | None = None
    engine_on: bool
    speed: int
    gear: int
    power_takeoff: bool
    hydraulics: bool
    gps_latitude: float | None = None
    gps_longitude: float | None = None
    auto_steer_enabled: bool = False
    implement_position: Literal["raised", "lowered", "transport"] = "raised"
    field_mode: Literal[
        "transport", "tillage", "planting", "spraying", "harvesting", "maintenance"
    ] = "transport"
    fuel_level: float = 100.0
    engine_rpm: int = 0
    hydraulic_pressure: float = 0.0

    # Enhanced fields for robotic interfaces
    waypoint_count: int = 0
    current_heading: float = 0.0
    implement_depth: float = 0.0
    implement_width: float = 0.0
    work_rate: float = 0.0
    area_covered: float = 0.0
    engine_temp: float = 180.0
    hydraulic_flow: float = 0.0
    wheel_slip: float = 0.0
    ground_speed: float = 0.0
    draft_load: float = 0.0
    autonomous_mode: bool = False
    obstacle_detection: bool = True
    emergency_stop_active: bool = False
    isobus_address: int = 0x80
    device_name: str = ""
    safety_system_active: bool = True
    safety_level: Literal["PLc", "PLd", "PLe"] = "PLc"
    regenerative_mode: bool = False
    lidar_enabled: bool = False
    obstacle_count: int = 0

    status: str


class FarmTractor(
    ISOBUSDevice,
    SafetySystemInterface,
    MotorControlInterface,
    DataManagementInterface,
    PowerManagementInterface,
):
    """
    A class representing a farm tractor with various functionalities,
    such as engine control, gear changes, and hydraulic systems.
    """

    # Logger for safety-critical agricultural operations
    logger: ClassVar[logging.Logger] = logging.getLogger("afs_fastapi.equipment.farm_tractors")
>>>>>>> 7949a460

    MAX_SPEED: ClassVar[int] = 40  # Maximum speed limit for the tractor.
    MIN_GEAR: ClassVar[int] = 0  # Minimum gear value (e.g., reverse support can be added here).
    MAX_GEAR: ClassVar[int] = 10  # Maximum gear value.

    def __init__(self, make: str, model: str, year: int, manual_url: str | None = None) -> None:
        """
        Initializes a FarmTractor instance.

        Args:
            make (str): The manufacturer of the tractor.
            model (str): The model of the tractor.
            year (int): The manufacturing year of the tractor.
            manual_url (str | None): Optional URL for accessing the tractor's manual.
        """
        self.make: str = make
        self.model: str = model
        self.year: int = year
        self.manual_url: str | None = manual_url
        self.engine_on: bool = False
        self.speed: int = 0
        self.gear: int = 0
        self.power_takeoff: bool = False
        self.hydraulics: bool = False

        # GPS and Navigation
        self.gps_latitude: float | None = None
        self.gps_longitude: float | None = None
        self.auto_steer_enabled: bool = False
        self.waypoints: list[tuple[float, float]] = []
        self.current_heading: float = 0.0  # degrees

        # Implement Controls
        self.implement_position: ImplementPosition = ImplementPosition.RAISED
        self.implement_depth: float = 0.0  # inches
        self.implement_width: float = 0.0  # feet

        # Field Operations
        self.field_mode: FieldMode = FieldMode.TRANSPORT
        self.work_rate: float = 0.0  # acres/hour
        self.area_covered: float = 0.0  # acres

        # Engine and Fuel
        self.fuel_level: float = 100.0  # percentage
        self.engine_rpm: int = 0
        self.engine_temp: float = 180.0  # fahrenheit

        # Hydraulics
        self.hydraulic_pressure: float = 0.0  # psi
        self.hydraulic_flow: float = 0.0  # gpm

        # Sensors
        self.wheel_slip: float = 0.0  # percentage
        self.ground_speed: float = 0.0  # mph
        self.draft_load: float = 0.0  # lbs

        # Autonomous Features
        self.autonomous_mode: bool = False
        self.obstacle_detection: bool = True
        self.emergency_stop_active: bool = False

        # ISOBUS Communication
        self.isobus_address: int = 0x80  # Default address
        self.device_name: str = f"{make}_{model}_{year}"
        self.message_queue: list[ISOBUSMessage] = []

        # Vision & Sensor Systems
        self.camera_config: CameraConfig | None = None
        self.lidar_enabled: bool = False
        self.obstacle_list: list[tuple[float, float, float]] = []

        # Safety Systems (ISO 18497)
        self.safety_zones: list[SafetyZone] = []
        self.safety_level: SafetyLevel = SafetyLevel.PERFORMANCE_LEVEL_C
        self.safety_system_active: bool = True

        # Motor Control Systems
        self.motors: dict[str, dict[str, float]] = {
            "steer_motor": {"position": 0.0, "velocity": 0.0, "torque": 0.0},
            "throttle_motor": {"position": 0.0, "velocity": 0.0, "torque": 0.0},
            "implement_lift": {"position": 0.0, "velocity": 0.0, "torque": 0.0},
        }

        # Data Management
        self.operation_log: list[dict[str, float]] = []
        self.current_task: TaskData | None = None

        # Power Management
        self.power_sources: list[PowerSource] = [
            PowerSource("diesel_engine", 12.0, 200.0, 0.85),
            PowerSource("alternator", 12.0, 100.0, 0.90),
        ]
        self.power_consumption: dict[str, float] = {}
        self.regenerative_mode: bool = False

        # Enhanced Reliable ISOBUS Communication
        from afs_fastapi.equipment.reliable_isobus import ReliableISOBUSDevice

        self.reliable_isobus = ReliableISOBUSDevice(device_address=self.isobus_address)

    def start_engine(self) -> str:
        if self.engine_on:
            raise ValueError("Engine is already running.")
        self.engine_on = True
        return "Engine started."

    def stop_engine(self) -> str:
        if not self.engine_on:
            raise ValueError("Engine is already off.")
        self.engine_on = False
        self.speed = 0  # Reset speed when engine is stopped.
        self.gear = 0  # Return to neutral gear.
        self.power_takeoff = False  # Disengage PTO.
        self.hydraulics = False  # Deactivate hydraulics.
        return "Engine stopped. Tractor is now reset."

    def change_gear(self, gear: int | str) -> str:
        """
        Change the tractor's gear.
        Args:
            gear: The gear to change to (int or string)
        Returns:
            str: Status message
        Raises:
            ValueError: If engine is off or invalid gear
        """
        if not self.engine_on:
            raise ValueError("Cannot change gears while the engine is off.")

        # Convert gear to int if it's a string
        try:
            gear = int(gear)
        except ValueError as e:
            raise ValueError("Invalid gear value") from e

        if not 0 <= gear <= 10:
            raise ValueError("Gear must be between 0 and 10.")

        self.gear = gear
        return f"Gear changed to {gear}."

    def accelerate(self, increase: int) -> str:
        if not self.engine_on:
            raise ValueError("Cannot accelerate while the engine is off.")
        if increase < 0:
            raise ValueError("Acceleration must be a positive value.")
        self.speed = min(self.speed + increase, self.MAX_SPEED)  # Limit speed to MAX_SPEED.
        return f"Speed increased to {self.speed} mph."

    def brake(self, decrease: int) -> str:
        if not self.engine_on:
            raise ValueError("Cannot brake while the engine is off.")
        if decrease < 0:
            raise ValueError("Brake reduction must be a positive value.")
        self.speed = max(0, self.speed - decrease)  # Ensure speed is not negative.
        return f"Speed decreased to {self.speed} mph."

    def engage_power_takeoff(self) -> str:
        if not self.engine_on:
            raise ValueError("Cannot engage PTO while the engine is off.")
        if self.power_takeoff:
            raise ValueError("PTO is already engaged.")
        self.power_takeoff = True
        return "Power Take-Off (PTO) engaged."

    def disengage_power_takeoff(self) -> str:
        if not self.power_takeoff:
            raise ValueError("PTO is already disengaged.")
        self.power_takeoff = False
        return "Power Take-Off (PTO) disengaged."

    def activate_hydraulics(self) -> str:
        if not self.engine_on:
            raise ValueError("Cannot activate hydraulics while the engine is off.")
        if self.hydraulics:
            raise ValueError("Hydraulics are already activated.")
        self.hydraulics = True
        return "Hydraulics activated."

    def deactivate_hydraulics(self) -> str:
        if not self.hydraulics:
            raise ValueError("Hydraulics are already deactivated.")
        self.hydraulics = False
        return "Hydraulics deactivated."

    # GPS and Navigation Controls
    def set_gps_position(self, latitude: float, longitude: float) -> str:
        """Set current GPS coordinates."""
        if not (-90 <= latitude <= 90):
            raise ValueError("Latitude must be between -90 and 90 degrees")
        if not (-180 <= longitude <= 180):
            raise ValueError("Longitude must be between -180 and 180 degrees")

        self.gps_latitude = latitude
        self.gps_longitude = longitude
        return f"GPS position set to {latitude:.6f}, {longitude:.6f}"

    def enable_auto_steer(self) -> str:
        """Enable GPS auto-steer system."""
        if not self.engine_on:
            raise ValueError("Cannot enable auto-steer while engine is off")
        if self.gps_latitude is None or self.gps_longitude is None:
            raise ValueError("GPS position must be set before enabling auto-steer")
        if self.auto_steer_enabled:
            raise ValueError("Auto-steer is already enabled")

        self.auto_steer_enabled = True
        return "Auto-steer enabled"

    def disable_auto_steer(self) -> str:
        """Disable GPS auto-steer system."""
        if not self.auto_steer_enabled:
            raise ValueError("Auto-steer is already disabled")

        self.auto_steer_enabled = False
        return "Auto-steer disabled"

    def add_waypoint(self, latitude: float, longitude: float) -> str:
        """Add a waypoint to the navigation route."""
        if not (-90 <= latitude <= 90):
            raise ValueError("Latitude must be between -90 and 90 degrees")
        if not (-180 <= longitude <= 180):
            raise ValueError("Longitude must be between -180 and 180 degrees")

        self.waypoints.append((latitude, longitude))
        return f"Waypoint added: {latitude:.6f}, {longitude:.6f}. Total waypoints: {len(self.waypoints)}"

    def clear_waypoints(self) -> str:
        """Clear all navigation waypoints."""
        waypoint_count = len(self.waypoints)
        self.waypoints.clear()
        return f"Cleared {waypoint_count} waypoints"

    def set_heading(self, heading: float) -> str:
        """Set current heading in degrees (0-359)."""
        if not (0 <= heading < 360):
            raise ValueError("Heading must be between 0 and 359 degrees")

        self.current_heading = heading
        return f"Heading set to {heading:.1f} degrees"

    # Implement Controls
    def raise_implement(self) -> str:
        """Raise the attached implement."""
        if not self.engine_on:
            raise ValueError("Cannot raise implement while engine is off")
        if self.implement_position == ImplementPosition.RAISED:
            raise ValueError("Implement is already raised")

        self.implement_position = ImplementPosition.RAISED
        self.implement_depth = 0.0
        return "Implement raised"

    def lower_implement(self, depth: float = 6.0) -> str:
        """Lower the implement to working position."""
        if not self.engine_on:
            raise ValueError("Cannot lower implement while engine is off")
        if not self.hydraulics:
            raise ValueError("Hydraulics must be activated to lower implement")
        if depth < 0 or depth > 24:
            raise ValueError("Implement depth must be between 0 and 24 inches")

        self.implement_position = ImplementPosition.LOWERED
        self.implement_depth = depth
        return f"Implement lowered to {depth:.1f} inch depth"

    def set_transport_position(self) -> str:
        """Set implement to transport position."""
        if not self.engine_on:
            raise ValueError("Cannot change implement position while engine is off")

        self.implement_position = ImplementPosition.TRANSPORT
        self.implement_depth = 0.0
        return "Implement set to transport position"

    def set_implement_width(self, width: float) -> str:
        """Set the working width of the implement."""
        if width < 0 or width > 80:
            raise ValueError("Implement width must be between 0 and 80 feet")

        self.implement_width = width
        return f"Implement width set to {width:.1f} feet"

    # Field Operation Controls
    def set_field_mode(self, mode: FieldMode) -> str:
        """Set the current field operation mode."""
        if not self.engine_on:
            raise ValueError("Cannot change field mode while engine is off")

        self.field_mode = mode
        return f"Field mode set to {mode.value}"

    def start_field_work(self) -> str:
        """Begin field work operations."""
        if not self.engine_on:
            raise ValueError("Engine must be running to start field work")
        if self.field_mode == FieldMode.TRANSPORT:
            raise ValueError("Must set field mode before starting work")
        if self.implement_position != ImplementPosition.LOWERED:
            raise ValueError("Implement must be lowered to start field work")

        self.area_covered = 0.0
        self.work_rate = self.speed * self.implement_width / 8.25  # rough calculation
        return f"Field work started in {self.field_mode.value} mode"

    def update_work_progress(self, distance: float) -> str:
        """Update work progress based on distance covered."""
        if distance < 0:
            raise ValueError("Distance must be positive")

        if self.implement_width > 0:
            area_increment = (distance * self.implement_width) / 43560  # convert to acres
            self.area_covered += area_increment

        return f"Work progress updated. Total area covered: {self.area_covered:.2f} acres"

    # Autonomous Operation Controls
    def enable_autonomous_mode(self) -> str:
        """Enable autonomous operation mode."""
        if not self.engine_on:
            raise ValueError("Engine must be running for autonomous mode")
        if not self.auto_steer_enabled:
            raise ValueError("Auto-steer must be enabled for autonomous mode")
        if len(self.waypoints) == 0:
            raise ValueError("Waypoints must be set for autonomous mode")
        if self.autonomous_mode:
            raise ValueError("Autonomous mode is already enabled")

        self.autonomous_mode = True
        return "Autonomous mode enabled"

    def disable_autonomous_mode(self) -> str:
        """Disable autonomous operation mode."""
        if not self.autonomous_mode:
            raise ValueError("Autonomous mode is already disabled")

        self.autonomous_mode = False
        return "Autonomous mode disabled"

    def reset_emergency_stop(self) -> str:
        """Reset emergency stop condition."""
        if not self.emergency_stop_active:
            raise ValueError("Emergency stop is not active")

        self.emergency_stop_active = False
        return "Emergency stop reset - Manual control restored"

    # Sensor Reading Methods
    def get_engine_diagnostics(self) -> dict[str, float]:
        """Get current engine diagnostic readings."""
        if self.engine_on:
            self.engine_rpm = 1800 + (self.speed * 25)  # simulate RPM based on speed
            self.engine_temp = min(220, 180 + (self.engine_rpm / 100))  # simulate temp
        else:
            self.engine_rpm = 0

        return {
            "rpm": self.engine_rpm,
            "temperature": self.engine_temp,
            "fuel_level": self.fuel_level,
            "oil_pressure": 45.0 if self.engine_on else 0.0,
        }

    def get_hydraulic_status(self) -> dict[str, float]:
        """Get current hydraulic system status."""
        if self.hydraulics and self.engine_on:
            self.hydraulic_pressure = 2500.0
            self.hydraulic_flow = 25.0
        else:
            self.hydraulic_pressure = 0.0
            self.hydraulic_flow = 0.0

        return {
            "pressure": self.hydraulic_pressure,
            "flow_rate": self.hydraulic_flow,
            "temperature": 140.0 if self.hydraulics else 80.0,
        }

    def get_ground_conditions(self) -> dict[str, float]:
        """Get current ground and traction conditions."""
        # Simulate realistic values based on current state
        if self.engine_on and self.speed > 0:
            self.wheel_slip = min(15.0, self.speed * 0.3)  # More slip at higher speeds
            self.ground_speed = self.speed * (1 - self.wheel_slip / 100)
            self.draft_load = (
                self.implement_depth * 500
                if self.implement_position == ImplementPosition.LOWERED
                else 0
            )
        else:
            self.wheel_slip = 0.0
            self.ground_speed = 0.0
            self.draft_load = 0.0

        return {
            "wheel_slip": self.wheel_slip,
            "ground_speed": self.ground_speed,
            "draft_load": self.draft_load,
            "soil_compaction": 2.5 if self.implement_position == ImplementPosition.LOWERED else 1.0,
        }

    # ==============================================================================
    # ISOBUS Communication Interface Implementation
    # ==============================================================================

    def get_device_name(self) -> str:
        """Return standardized ISOBUS device name."""
        return self.device_name

    def send_message(self, message: ISOBUSMessage, use_reliable: bool = False) -> bool:
        """Send ISOBUS message to network with optional guaranteed delivery.

        Parameters
        ----------
        message : ISOBUSMessage
            Message to transmit via ISOBUS.
        use_reliable : bool, default False
            Whether to use guaranteed delivery system.

        Returns
        -------
        bool
            True if message was successfully queued for transmission.

        Notes
        -----
        When use_reliable=True, this method returns immediately but the message
        may still be retrying in the background. Use send_reliable_message methods
        for delivery confirmation callbacks.
        """
        if use_reliable:
            # Route through guaranteed delivery system

            # Determine priority based on PGN
            priority = self._get_message_priority(message.pgn)

            try:
                self.reliable_isobus.send_reliable_message(
                    message,
                    requires_ack=True,
                    priority=priority,
                )
                return True
            except Exception as e:
                print(f"ISOBUS Reliable TX Error: {e}")
                return False
        else:
            # Original simulation behavior for backward compatibility
            print(f"ISOBUS TX: PGN={message.pgn:04X} from {message.source_address:02X}")
            return True

    def _get_message_priority(self, pgn: int) -> int:
        """Determine message priority based on PGN for agricultural operations.

        Parameters
        ----------
        pgn : int
            Parameter Group Number from ISOBUS message.

        Returns
        -------
        int
            Priority level (0 = highest priority).
        """
        from afs_fastapi.equipment.reliable_isobus import ISOBUSPriority

        # Map ISOBUS PGNs to agricultural priorities
        if pgn == 0xFE49:  # Emergency messages
            return ISOBUSPriority.EMERGENCY_STOP
        elif pgn in [0xFE47, 0xFE46]:  # Collision avoidance
            return ISOBUSPriority.COLLISION_AVOIDANCE
        elif pgn == 0xEF00:  # Field allocation
            return ISOBUSPriority.FIELD_COORDINATION
        elif pgn in [0xCF00, 0xDF00]:  # Implement control
            return ISOBUSPriority.IMPLEMENT_CONTROL
        elif pgn == 0xFE48:  # Status updates
            return ISOBUSPriority.STATUS_UPDATE
        else:  # Diagnostic and other messages
            return ISOBUSPriority.DIAGNOSTICS

    def receive_message(self) -> ISOBUSMessage | None:
        """Receive ISOBUS message from network with reliable message processing.

        Returns
        -------
        ISOBUSMessage or None
            Received message, or None if no messages available.

        Notes
        -----
        This method automatically processes acknowledgments for the guaranteed
        delivery system and handles reliable message reception.
        """
        # Check for basic queued messages (simulation/testing)
        if self.message_queue:
            message = self.message_queue.pop(0)

            # Process acknowledgments for guaranteed delivery system
            if message.pgn == 0xE800:  # ACK PGN
                try:
                    self.reliable_isobus.process_acknowledgment(message)
                    # Return None since ACK messages are processed internally
                    return None
                except Exception as e:
                    print(f"ISOBUS ACK Processing Error: {e}")

            return message

        # TODO: In real implementation, would check CAN bus for incoming messages
        # and process them through the reliable message system

        return None

    def send_tractor_status(self, use_reliable: bool = False) -> bool:
        """Send standardized tractor status via ISOBUS.

        Parameters
        ----------
        use_reliable : bool, default False
            Whether to use guaranteed delivery for status broadcast.

        Returns
        -------
        bool
            True if status message was successfully transmitted.

        Notes
        -----
        When use_reliable=True, status updates will be queued for guaranteed
        delivery with automatic retries and acknowledgment tracking. This is
        useful for critical agricultural operations where status confirmation
        is required for safety or coordination purposes.
        """
        status_data = bytes(
            [
                self.gear,
                int(self.speed),
                int(self.engine_rpm / 10),
                int(self.fuel_level),
                0x01 if self.engine_on else 0x00,
            ]
        )

        message = ISOBUSMessage(
            pgn=0xFE48,  # Tractor status PGN
            source_address=self.isobus_address,
            destination_address=0xFF,  # Broadcast
            data=status_data,
            timestamp=datetime.now(),
        )

        return self.send_message(message, use_reliable=use_reliable)

    # ==============================================================================
    # Agricultural Implement Control with Guaranteed Delivery
    # ==============================================================================

    def send_implement_command(
        self,
        implement_address: int,
        command_type: str,
        parameters: dict[str, Any],
        use_reliable: bool = True,
        delivery_callback: Callable[[str, str], None] | None = None,
    ) -> str | bool:
        """Send command to agricultural implement with optional guaranteed delivery.

        Parameters
        ----------
        implement_address : int
            ISOBUS address of target implement (0x80-0x87 typical range).
        command_type : str
            Type of command: 'raise', 'lower', 'enable', 'disable', 'configure'.
        parameters : dict[str, Any]
            Command-specific parameters (depth, rate, speed, etc.).
        use_reliable : bool, default True
            Whether to use guaranteed delivery for implement commands.
        delivery_callback : callable, optional
            Called when delivery is confirmed or fails.

        Returns
        -------
        str or bool
            Message ID if using reliable delivery, bool success otherwise.

        Examples
        --------
        >>> # Lower cultivator to 6 inches with guaranteed delivery
        >>> msg_id = tractor.send_implement_command(
        ...     implement_address=0x82,
        ...     command_type="lower",
        ...     parameters={"depth": 6.0, "speed": 8.0},
        ...     delivery_callback=lambda mid, status: print(f"Cultivator: {status}")
        ... )

        >>> # Enable precision planter without guaranteed delivery
        >>> success = tractor.send_implement_command(
        ...     implement_address=0x83,
        ...     command_type="enable",
        ...     parameters={"seed_rate": 32000, "row_spacing": 30},
        ...     use_reliable=False
        ... )
        """
        from afs_fastapi.equipment.reliable_isobus import ISOBUSPriority

        # Encode command parameters for ISOBUS transmission
        command_data = self._encode_implement_command(command_type, parameters)

        implement_message = ISOBUSMessage(
            pgn=0xCF00,  # Implement control PGN
            source_address=self.isobus_address,
            destination_address=implement_address,
            data=command_data,
            timestamp=datetime.now(),
        )

        if use_reliable:
            # Use guaranteed delivery for implement commands
            return self.reliable_isobus.send_reliable_message(
                implement_message,
                delivery_callback=delivery_callback,
                requires_ack=True,
                max_retries=3,
                priority=ISOBUSPriority.IMPLEMENT_CONTROL,
            )
        else:
            # Use basic transmission
            return self.send_message(implement_message, use_reliable=False)

    def _encode_implement_command(self, command_type: str, parameters: dict[str, Any]) -> bytes:
        """Encode implement command parameters into ISOBUS data format.

        Parameters
        ----------
        command_type : str
            Command type identifier.
        parameters : dict[str, Any]
            Command parameters to encode.

        Returns
        -------
        bytes
            Encoded command data for ISOBUS transmission.
        """
        # Simplified encoding for demonstration
        # Real implementation would follow ISO 11783 application layer standards

        command_codes = {
            "raise": 0x01,
            "lower": 0x02,
            "enable": 0x03,
            "disable": 0x04,
            "configure": 0x05,
        }

        command_code = command_codes.get(command_type, 0x00)

        # Pack common agricultural parameters
        depth = int(parameters.get("depth", 0) * 10)  # Depth in 0.1 inch units
        rate = int(parameters.get("rate", 0))  # Application rate
        speed = int(parameters.get("speed", 0) * 10)  # Speed in 0.1 mph units

        return bytes(
            [
                command_code,
                (depth >> 8) & 0xFF,  # Depth high byte
                depth & 0xFF,  # Depth low byte
                (rate >> 8) & 0xFF,  # Rate high byte
                rate & 0xFF,  # Rate low byte
                (speed >> 8) & 0xFF,  # Speed high byte
                speed & 0xFF,  # Speed low byte
                0x00,  # Reserved
            ]
        )

    def coordinate_field_operation(
        self,
        field_crdt: Any,  # FieldAllocationCRDT
        operation_type: str,
        implement_addresses: list[int],
        use_reliable: bool = True,
    ) -> list[str]:
        """Coordinate multi-implement field operation with guaranteed delivery.

        Parameters
        ----------
        field_crdt : FieldAllocationCRDT
            Field allocation state for coordination.
        operation_type : str
            Type of operation: 'planting', 'spraying', 'harvesting', 'tillage'.
        implement_addresses : list[int]
            ISOBUS addresses of implements to coordinate.
        use_reliable : bool, default True
            Whether to use guaranteed delivery for coordination messages.

        Returns
        -------
        list[str]
            List of message IDs for tracking coordination delivery.

        Notes
        -----
        This method demonstrates how guaranteed delivery integrates with field
        allocation CRDTs to ensure coordinated agricultural operations across
        multiple implements without conflicts or work duplication.
        """

        message_ids = []

        # Broadcast field allocation state
        if use_reliable:
            allocation_msg_id = self.broadcast_field_allocation_reliable(field_crdt)
            message_ids.append(allocation_msg_id)

        # Send operation commands to each implement
        operation_parameters = {
            "planting": {"seed_rate": 32000, "depth": 2.0, "speed": 6.0},
            "spraying": {"application_rate": 20, "pressure": 40, "speed": 12.0},
            "harvesting": {"header_height": 24, "ground_speed": 5.0},
            "tillage": {"depth": 8.0, "speed": 7.0, "overlap": 2.0},
        }

        params = operation_parameters.get(operation_type, {})

        for implement_addr in implement_addresses:
            if use_reliable:
                msg_id = self.send_implement_command(
                    implement_address=implement_addr,
                    command_type="configure",
                    parameters=params,
                    use_reliable=True,
                )
                if isinstance(msg_id, str):
                    message_ids.append(msg_id)
            else:
                self.send_implement_command(
                    implement_address=implement_addr,
                    command_type="configure",
                    parameters=params,
                    use_reliable=False,
                )

        return message_ids

    # ==============================================================================
    # Safety System Interface Implementation (ISO 18497)
    # ==============================================================================

    def emergency_stop(self) -> bool:
        """Trigger ISO 18497 compliant emergency stop."""
        self.emergency_stop_active = True
        self.speed = 0
        self.autonomous_mode = False
        self.auto_steer_enabled = False

        # Raise implement for safety
        if self.implement_position == ImplementPosition.LOWERED:
            self.implement_position = ImplementPosition.RAISED

        # Log safety event (using numeric codes: 999 = emergency_stop)
        self.log_operation_data(
            {
                "event_code": 999.0,  # Emergency stop event code
                "timestamp": datetime.now().timestamp(),
                "position_lat": self.gps_latitude or 0.0,
                "position_lon": self.gps_longitude or 0.0,
            }
        )

<<<<<<< HEAD
        print("ISO 18497 EMERGENCY STOP ACTIVATED")
=======
        self.logger.critical(
            "ISO 18497 EMERGENCY STOP ACTIVATED - Tractor %s %s", self.make, self.model
        )
>>>>>>> 7949a460
        return True

    def validate_safety_zone(self, position: tuple[float, float]) -> bool:
        """Validate position is within defined safety zones."""
        if not self.safety_zones:
            return True  # No zones defined = unrestricted

        lat, lon = position
        for zone in self.safety_zones:
            # Simple point-in-polygon check (simplified)
            if self._point_in_polygon((lat, lon), zone.boundary_points):
                return True

        return False

    def _point_in_polygon(
        self, point: tuple[float, float], polygon: list[tuple[float, float]]
    ) -> bool:
        """Helper method for point-in-polygon calculation."""
        # Simplified implementation - would use proper geospatial library in production
        # For now, check if we have valid inputs
        if not polygon or len(polygon) < 3:
            return False

        # Simple bounding box check as placeholder
        x, y = point
        min_x = min(p[0] for p in polygon)
        max_x = max(p[0] for p in polygon)
        min_y = min(p[1] for p in polygon)
        max_y = max(p[1] for p in polygon)

        return min_x <= x <= max_x and min_y <= y <= max_y

    def get_safety_status(self) -> dict[str, bool]:
        """Get comprehensive ISO 18497 safety status."""
        current_position = (self.gps_latitude or 0.0, self.gps_longitude or 0.0)

        return {
            "emergency_stop_active": self.emergency_stop_active,
            "safety_system_operational": self.safety_system_active,
            "position_safe": self.validate_safety_zone(current_position),
            "obstacle_detection_active": self.obstacle_detection,
            "speed_limit_compliant": self.speed <= 25,  # Example limit
            "operator_present": not self.autonomous_mode,
        }

    def add_safety_zone(self, zone: SafetyZone) -> str:
        """Add a safety zone for autonomous operation."""
        self.safety_zones.append(zone)
        return f"Safety zone {zone.zone_id} added with {len(zone.boundary_points)} boundary points"

    # ==============================================================================
    # Motor Control Interface Implementation
    # ==============================================================================

    def send_motor_command(self, command: MotorCommand) -> bool:
        """Send precision motor control command."""
        if command.motor_id not in self.motors:
            print(f"Warning: Motor {command.motor_id} not found")
            return False

        motor_status = self.motors[command.motor_id]

        # Update motor status based on command
        if command.command_type == "position":
            motor_status["position"] = command.target_value
        elif command.command_type == "velocity":
            motor_status["velocity"] = command.target_value
        elif command.command_type == "torque":
            motor_status["torque"] = command.target_value

        print(f"Motor {command.motor_id} {command.command_type} set to {command.target_value}")
        return True

    def get_motor_status(self, motor_id: str) -> dict[str, float]:
        """Get current motor status and position."""
        if motor_id not in self.motors:
            return {"error": -1.0}

        return self.motors[motor_id].copy()

    def calibrate_motor(self, motor_id: str) -> bool:
        """Perform motor calibration sequence."""
        if motor_id not in self.motors:
            return False

        # Simulate calibration
        self.motors[motor_id]["position"] = 0.0
        self.motors[motor_id]["velocity"] = 0.0
        self.motors[motor_id]["torque"] = 0.0

        print(f"Motor {motor_id} calibrated successfully")
        return True

    # ==============================================================================
    # Data Management Interface Implementation
    # ==============================================================================

    def export_iso_xml(self, task_data: TaskData) -> str:
        """Export agricultural data in ISO 11783-10 XML format."""
        # Simplified ISO XML generation
        xml_data = f"""<?xml version="1.0" encoding="UTF-8"?>
<ISO11783_TaskData>
    <TSK A="{task_data.task_id}" B="{task_data.operation_type}"
         C="{task_data.start_time.isoformat()}" D="1" E="{task_data.field_id}">
        <TLG A="{len(self.operation_log)}">
            <!-- Operation log data would be here -->
        </TLG>
    </TSK>
</ISO11783_TaskData>"""
        return xml_data

    def import_prescription_map(self, map_data: bytes) -> dict[str, float]:
        """Import variable rate prescription map."""
        # TODO: Implement proper map parsing
        # For now, validate input and return simulated prescription data
        if not map_data:
            raise ValueError("Map data cannot be empty")

        # Simulate parsing different map sizes
        data_size = len(map_data)
        base_rate = 30000.0 + (data_size % 5000)  # Vary based on data size

        return {
            "seed_rate": base_rate,  # seeds per acre
            "fertilizer_rate": 150.0,  # lbs per acre
            "spray_rate": 20.0,  # gallons per acre
        }

    def log_operation_data(self, data_point: dict[str, float]) -> bool:
        """Log operational data point for analysis."""
        enhanced_data = data_point.copy()
        enhanced_data.update(
            {
                "timestamp": datetime.now().timestamp(),
                "speed": float(self.speed),
                "fuel_level": self.fuel_level,
                "engine_rpm": float(self.engine_rpm),
            }
        )

        self.operation_log.append(enhanced_data)
        return True

    def start_task_recording(self, task_id: str, field_id: str, operation_type: str) -> str:
        """Start recording a new field task."""
        self.current_task = TaskData(
            task_id=task_id,
            field_id=field_id,
            operation_type=operation_type,
            prescription_map=None,
            start_time=datetime.now(),
        )
        return f"Task recording started: {task_id}"

    def stop_task_recording(self) -> str:
        """Stop current task recording."""
        if self.current_task:
            self.current_task.end_time = datetime.now()
            task_id = self.current_task.task_id
            self.current_task = None
            return f"Task recording stopped: {task_id}"
        return "No active task to stop"

    # ==============================================================================
    # Power Management Interface Implementation
    # ==============================================================================

    def get_power_status(self) -> dict[str, float]:
        """Get comprehensive power system status."""
        total_available = sum(
            ps.voltage * ps.max_current * ps.efficiency for ps in self.power_sources
        )
        total_consumption = sum(self.power_consumption.values())

        return {
            "total_available_power": total_available,
            "total_consumption": total_consumption,
            "power_efficiency": (
                (total_available - total_consumption) / total_available
                if total_available > 0
                else 0.0
            ),
            "battery_level": self.fuel_level,  # Simplified
            "regenerative_active": float(self.regenerative_mode),
            "diesel_engine_load": float(self.engine_rpm / 2500.0) if self.engine_on else 0.0,
        }

    def set_power_priority(self, device_priorities: dict[str, int]) -> bool:
        """Set power allocation priorities for different systems."""
        # TODO: Implement actual power management logic
        print(f"Power priorities set: {device_priorities}")
        return True

    def enable_regenerative_mode(self) -> bool:
        """Enable energy recovery from hydraulic and motion systems."""
        if self.engine_on:
            self.regenerative_mode = True
            print("Regenerative energy recovery enabled")
            return True
        return False

    def disable_regenerative_mode(self) -> bool:
        """Disable energy recovery mode."""
        self.regenerative_mode = False
        print("Regenerative energy recovery disabled")
        return True

    def __str__(self) -> str:
        """
        Returns a string representation of the FarmTractor object.

        Returns:
            str: A string summarizing the tractor's details.
        """
        engine_status = "On" if self.engine_on else "Off"
        manual_info = self.manual_url if self.manual_url else "No manual available"
        gps_info = (
            f"GPS: {self.gps_latitude:.6f}, {self.gps_longitude:.6f}"
            if self.gps_latitude
            else "GPS: Not Set"
        )
        return (
            f"Tractor {self.make} {self.model} ({self.year})\n"
            f"Engine: {engine_status}\n"
            f"Speed: {self.speed} mph\n"
            f"Gear: {self.gear}\n"
            f"PTO: {'Engaged' if self.power_takeoff else 'Disengaged'}\n"
            f"Hydraulics: {'Activated' if self.hydraulics else 'Deactivated'}\n"
            f"{gps_info}\n"
            f"Auto-Steer: {'Enabled' if self.auto_steer_enabled else 'Disabled'}\n"
            f"Field Mode: {self.field_mode.value}\n"
            f"Implement: {self.implement_position.value}\n"
            f"Autonomous: {'Active' if self.autonomous_mode else 'Inactive'}\n"
            f"Manual URL: {manual_info}"
        )

    def to_response(self, tractor_id: str | None = None) -> FarmTractorResponse:
        """
        Convert the current tractor state to a Pydantic response model.

        Returns
        -------
        FarmTractorResponse
            A serializable snapshot of the tractor's current state.
        """
        return FarmTractorResponse(
            tractor_id=tractor_id,
            make=self.make,
            model=self.model,
            year=self.year,
            manual_url=self.manual_url,
            engine_on=self.engine_on,
            speed=self.speed,
            gear=self.gear,
            power_takeoff=self.power_takeoff,
            hydraulics=self.hydraulics,
            gps_latitude=self.gps_latitude,
            gps_longitude=self.gps_longitude,
            auto_steer_enabled=self.auto_steer_enabled,
            implement_position=self.implement_position.value,
            field_mode=self.field_mode.value,
            fuel_level=self.fuel_level,
            engine_rpm=self.engine_rpm,
            hydraulic_pressure=self.hydraulic_pressure,
            # Enhanced robotic interface fields
            waypoint_count=len(self.waypoints),
            current_heading=self.current_heading,
            implement_depth=self.implement_depth,
            implement_width=self.implement_width,
            work_rate=self.work_rate,
            area_covered=self.area_covered,
            engine_temp=self.engine_temp,
            hydraulic_flow=self.hydraulic_flow,
            wheel_slip=self.wheel_slip,
            ground_speed=self.ground_speed,
            draft_load=self.draft_load,
            autonomous_mode=self.autonomous_mode,
            obstacle_detection=self.obstacle_detection,
            emergency_stop_active=self.emergency_stop_active,
            isobus_address=self.isobus_address,
            device_name=self.device_name,
            safety_system_active=self.safety_system_active,
            safety_level=self.safety_level.value,
            regenerative_mode=self.regenerative_mode,
            lidar_enabled=self.lidar_enabled,
            obstacle_count=len(self.obstacle_list),
            status=str(self),
        )

    # ==============================================================================
    # Enhanced Reliable ISOBUS Communication Methods
    # ==============================================================================

    def send_tractor_status_reliable(
        self,
        delivery_callback: Callable[[str, str], None] | None = None,
        requires_ack: bool = True,
        max_retries: int = 3,
        priority: int | None = None,
    ) -> str:
        """Send tractor status with guaranteed delivery.

        Parameters
        ----------
        delivery_callback : callable, optional
            Called when delivery is confirmed or fails.
        requires_ack : bool, default True
            Whether acknowledgment is required.
        max_retries : int, default 3
            Maximum retry attempts.
        priority : int, optional
            Message priority (0 = highest). If None, uses STATUS_UPDATE priority.

        Returns
        -------
        str
            Message ID for tracking delivery status.
        """
        from afs_fastapi.equipment.reliable_isobus import ISOBUSPriority

        # Use agricultural priority if not specified
        if priority is None:
            priority = ISOBUSPriority.STATUS_UPDATE

        # Create standard status message
        status_data = bytes(
            [
                self.gear,
                int(self.speed),
                int(self.engine_rpm / 10),
                int(self.fuel_level),
                0x01 if self.engine_on else 0x00,
            ]
<<<<<<< HEAD
        )

        status_message = ISOBUSMessage(
            pgn=0xFE48,  # Tractor status PGN
            source_address=self.isobus_address,
            destination_address=0xFF,  # Broadcast
            data=status_data,
            timestamp=datetime.now(),
        )

        # Send with guaranteed delivery
        return self.reliable_isobus.send_reliable_message(
            status_message,
            delivery_callback=delivery_callback,
            requires_ack=requires_ack,
            max_retries=max_retries,
            priority=priority,
        )

    def broadcast_field_allocation_reliable(
        self,
        field_crdt: Any,  # FieldAllocationCRDT
        delivery_callback: Callable[[str, str], None] | None = None,
        requires_ack: bool = True,
        max_retries: int = 3,
        priority: int | None = None,
    ) -> str:
        """Broadcast field allocation CRDT with guaranteed delivery.

        Parameters
        ----------
        field_crdt : FieldAllocationCRDT
            Field allocation state to broadcast.
        delivery_callback : callable, optional
            Called when delivery is confirmed or fails.
        requires_ack : bool, default True
            Whether acknowledgment is required.
        max_retries : int, default 3
            Maximum retry attempts.
        priority : int, optional
            Message priority (0 = highest). If None, uses FIELD_COORDINATION priority.

        Returns
        -------
        str
            Message ID for tracking delivery status.
        """
        from afs_fastapi.equipment.reliable_isobus import ISOBUSPriority

        # Use agricultural priority if not specified
        if priority is None:
            priority = ISOBUSPriority.FIELD_COORDINATION

        # Serialize CRDT for transmission
        serialized_data = field_crdt.serialize()

        allocation_message = ISOBUSMessage(
            pgn=0xEF00,  # Custom PGN for field allocation
            source_address=self.isobus_address,
            destination_address=0xFF,  # Broadcast
            data=str(serialized_data).encode(),
            timestamp=datetime.now(),
        )

=======
        )

        status_message = ISOBUSMessage(
            pgn=0xFE48,  # Tractor status PGN
            source_address=self.isobus_address,
            destination_address=0xFF,  # Broadcast
            data=status_data,
            timestamp=datetime.now(),
        )

        # Send with guaranteed delivery
        return self.reliable_isobus.send_reliable_message(
            status_message,
            delivery_callback=delivery_callback,
            requires_ack=requires_ack,
            max_retries=max_retries,
            priority=priority,
        )

    def broadcast_field_allocation_reliable(
        self,
        field_crdt: Any,  # FieldAllocationCRDT
        delivery_callback: Callable[[str, str], None] | None = None,
        requires_ack: bool = True,
        max_retries: int = 3,
        priority: int | None = None,
    ) -> str:
        """Broadcast field allocation CRDT with guaranteed delivery.

        Parameters
        ----------
        field_crdt : FieldAllocationCRDT
            Field allocation state to broadcast.
        delivery_callback : callable, optional
            Called when delivery is confirmed or fails.
        requires_ack : bool, default True
            Whether acknowledgment is required.
        max_retries : int, default 3
            Maximum retry attempts.
        priority : int, optional
            Message priority (0 = highest). If None, uses FIELD_COORDINATION priority.

        Returns
        -------
        str
            Message ID for tracking delivery status.
        """
        from afs_fastapi.equipment.reliable_isobus import ISOBUSPriority

        # Use agricultural priority if not specified
        if priority is None:
            priority = ISOBUSPriority.FIELD_COORDINATION

        # Serialize CRDT for transmission
        serialized_data = field_crdt.serialize()

        allocation_message = ISOBUSMessage(
            pgn=0xEF00,  # Custom PGN for field allocation
            source_address=self.isobus_address,
            destination_address=0xFF,  # Broadcast
            data=str(serialized_data).encode(),
            timestamp=datetime.now(),
        )

>>>>>>> 7949a460
        # Send with guaranteed delivery
        return self.reliable_isobus.send_reliable_message(
            allocation_message,
            delivery_callback=delivery_callback,
            requires_ack=requires_ack,
            max_retries=max_retries,
            priority=priority,
        )

    def emergency_stop_reliable(
        self,
        delivery_callback: Callable[[str, str], None] | None = None,
        max_retries: int = 5,
        retry_interval: float = 0.05,
        timeout: float = 1.0,
    ) -> list[str]:
        """Trigger emergency stop with guaranteed delivery broadcast.

        Parameters
        ----------
        delivery_callback : callable, optional
            Called when delivery is confirmed or fails.
        max_retries : int, default 5
            Maximum retry attempts for safety-critical message.
        retry_interval : float, default 0.05
            Faster retry interval for emergency.
        timeout : float, default 1.0
            Shorter timeout for urgency.

        Returns
        -------
        list[str]
            List of message IDs for tracking delivery status.
        """
        # Perform standard emergency stop
        self.emergency_stop()

        # Create emergency broadcast message
        emergency_data = b"\xFF\x00\x00\x00\x01"  # Emergency stop pattern

        # Send emergency broadcast with highest priority and guaranteed delivery
        from afs_fastapi.equipment.reliable_isobus import ISOBUSPriority

        message_ids = []

        # Broadcast to multiple recipients for safety redundancy
        for destination in [0xFF, 0x81, 0x82, 0x83]:  # Broadcast + specific implements
            emergency_msg = ISOBUSMessage(
                pgn=0xFE49,
                source_address=self.isobus_address,
                destination_address=destination,
                data=emergency_data,
                timestamp=datetime.now(),
            )

            message_id = self.reliable_isobus.send_reliable_message(
                emergency_msg,
                delivery_callback=delivery_callback,
                requires_ack=True,
                max_retries=max_retries,
                retry_interval=retry_interval,
                timeout=timeout,
                priority=ISOBUSPriority.EMERGENCY_STOP,  # Highest priority for safety
            )
            message_ids.append(message_id)

        return message_ids<|MERGE_RESOLUTION|>--- conflicted
+++ resolved
@@ -1,7 +1,4 @@
-<<<<<<< HEAD
-=======
 import logging
->>>>>>> 7949a460
 from abc import ABC, abstractmethod
 from collections.abc import Callable
 from dataclasses import dataclass
@@ -270,7 +267,6 @@
 
 
 class FarmTractorResponse(BaseModel):
-<<<<<<< HEAD
     """
     Representation of a tractor state suitable for API responses.
 
@@ -406,146 +402,9 @@
     A class representing a farm tractor with various functionalities,
     such as engine control, gear changes, and hydraulic systems.
     """
-=======
-    """
-    Representation of a tractor state suitable for API responses.
-
-    Parameters
-    ----------
-    make : str
-        Manufacturer name.
-    model : str
-        Model name.
-    year : int
-        Year of manufacture.
-    manual_url : str | None, optional
-        URL to the operator's manual, by default None.
-    engine_on : bool
-        Whether the engine is currently running.
-    speed : int
-        Current speed in mph.
-    gear : int
-        Current gear (0–10).
-    power_takeoff : bool
-        Whether the PTO is engaged.
-    hydraulics : bool
-        Whether hydraulics are activated.
-    gps_latitude : float | None
-        Current GPS latitude coordinate.
-    gps_longitude : float | None
-        Current GPS longitude coordinate.
-    auto_steer_enabled : bool
-        Whether auto-steer is active.
-    implement_position : str
-        Current implement position (raised/lowered/transport).
-    field_mode : str
-        Current field operation mode.
-    waypoint_count : int
-        Number of navigation waypoints.
-    current_heading : float
-        Current heading in degrees.
-    implement_depth : float
-        Working depth in inches.
-    implement_width : float
-        Working width in feet.
-    work_rate : float
-        Work rate in acres/hour.
-    area_covered : float
-        Total area covered in acres.
-    engine_temp : float
-        Engine temperature in Fahrenheit.
-    hydraulic_flow : float
-        Hydraulic flow in GPM.
-    wheel_slip : float
-        Wheel slip percentage.
-    ground_speed : float
-        Ground speed in mph.
-    draft_load : float
-        Draft load in pounds.
-    autonomous_mode : bool
-        Whether autonomous mode is enabled.
-    obstacle_detection : bool
-        Whether obstacle detection is active.
-    emergency_stop_active : bool
-        Whether emergency stop is active.
-    isobus_address : int
-        ISOBUS device address.
-    device_name : str
-        ISOBUS device name.
-    safety_system_active : bool
-        Whether safety system is active.
-    safety_level : str
-        Current safety performance level.
-    regenerative_mode : bool
-        Whether regenerative power mode is enabled.
-    lidar_enabled : bool
-        Whether LiDAR sensors are enabled.
-    obstacle_count : int
-        Number of detected obstacles.
-    """
-
-    tractor_id: str | None = None
-    make: str
-    model: str
-    year: int
-    manual_url: str | None = None
-    engine_on: bool
-    speed: int
-    gear: int
-    power_takeoff: bool
-    hydraulics: bool
-    gps_latitude: float | None = None
-    gps_longitude: float | None = None
-    auto_steer_enabled: bool = False
-    implement_position: Literal["raised", "lowered", "transport"] = "raised"
-    field_mode: Literal[
-        "transport", "tillage", "planting", "spraying", "harvesting", "maintenance"
-    ] = "transport"
-    fuel_level: float = 100.0
-    engine_rpm: int = 0
-    hydraulic_pressure: float = 0.0
-
-    # Enhanced fields for robotic interfaces
-    waypoint_count: int = 0
-    current_heading: float = 0.0
-    implement_depth: float = 0.0
-    implement_width: float = 0.0
-    work_rate: float = 0.0
-    area_covered: float = 0.0
-    engine_temp: float = 180.0
-    hydraulic_flow: float = 0.0
-    wheel_slip: float = 0.0
-    ground_speed: float = 0.0
-    draft_load: float = 0.0
-    autonomous_mode: bool = False
-    obstacle_detection: bool = True
-    emergency_stop_active: bool = False
-    isobus_address: int = 0x80
-    device_name: str = ""
-    safety_system_active: bool = True
-    safety_level: Literal["PLc", "PLd", "PLe"] = "PLc"
-    regenerative_mode: bool = False
-    lidar_enabled: bool = False
-    obstacle_count: int = 0
-
-    status: str
-
-
-class FarmTractor(
-    ISOBUSDevice,
-    SafetySystemInterface,
-    MotorControlInterface,
-    DataManagementInterface,
-    PowerManagementInterface,
-):
-    """
-    A class representing a farm tractor with various functionalities,
-    such as engine control, gear changes, and hydraulic systems.
-    """
 
     # Logger for safety-critical agricultural operations
     logger: ClassVar[logging.Logger] = logging.getLogger("afs_fastapi.equipment.farm_tractors")
->>>>>>> 7949a460
 
     MAX_SPEED: ClassVar[int] = 40  # Maximum speed limit for the tractor.
     MIN_GEAR: ClassVar[int] = 0  # Minimum gear value (e.g., reverse support can be added here).
@@ -1315,13 +1174,9 @@
             }
         )
 
-<<<<<<< HEAD
-        print("ISO 18497 EMERGENCY STOP ACTIVATED")
-=======
         self.logger.critical(
             "ISO 18497 EMERGENCY STOP ACTIVATED - Tractor %s %s", self.make, self.model
         )
->>>>>>> 7949a460
         return True
 
     def validate_safety_zone(self, position: tuple[float, float]) -> bool:
@@ -1656,7 +1511,6 @@
                 int(self.fuel_level),
                 0x01 if self.engine_on else 0x00,
             ]
-<<<<<<< HEAD
         )
 
         status_message = ISOBUSMessage(
@@ -1721,72 +1575,6 @@
             timestamp=datetime.now(),
         )
 
-=======
-        )
-
-        status_message = ISOBUSMessage(
-            pgn=0xFE48,  # Tractor status PGN
-            source_address=self.isobus_address,
-            destination_address=0xFF,  # Broadcast
-            data=status_data,
-            timestamp=datetime.now(),
-        )
-
-        # Send with guaranteed delivery
-        return self.reliable_isobus.send_reliable_message(
-            status_message,
-            delivery_callback=delivery_callback,
-            requires_ack=requires_ack,
-            max_retries=max_retries,
-            priority=priority,
-        )
-
-    def broadcast_field_allocation_reliable(
-        self,
-        field_crdt: Any,  # FieldAllocationCRDT
-        delivery_callback: Callable[[str, str], None] | None = None,
-        requires_ack: bool = True,
-        max_retries: int = 3,
-        priority: int | None = None,
-    ) -> str:
-        """Broadcast field allocation CRDT with guaranteed delivery.
-
-        Parameters
-        ----------
-        field_crdt : FieldAllocationCRDT
-            Field allocation state to broadcast.
-        delivery_callback : callable, optional
-            Called when delivery is confirmed or fails.
-        requires_ack : bool, default True
-            Whether acknowledgment is required.
-        max_retries : int, default 3
-            Maximum retry attempts.
-        priority : int, optional
-            Message priority (0 = highest). If None, uses FIELD_COORDINATION priority.
-
-        Returns
-        -------
-        str
-            Message ID for tracking delivery status.
-        """
-        from afs_fastapi.equipment.reliable_isobus import ISOBUSPriority
-
-        # Use agricultural priority if not specified
-        if priority is None:
-            priority = ISOBUSPriority.FIELD_COORDINATION
-
-        # Serialize CRDT for transmission
-        serialized_data = field_crdt.serialize()
-
-        allocation_message = ISOBUSMessage(
-            pgn=0xEF00,  # Custom PGN for field allocation
-            source_address=self.isobus_address,
-            destination_address=0xFF,  # Broadcast
-            data=str(serialized_data).encode(),
-            timestamp=datetime.now(),
-        )
-
->>>>>>> 7949a460
         # Send with guaranteed delivery
         return self.reliable_isobus.send_reliable_message(
             allocation_message,
